--- conflicted
+++ resolved
@@ -105,13 +105,7 @@
 
     kick() { this.disconnectForTesting(/* reason= */ 2); }
 
-<<<<<<< HEAD
-        this.cashMoney_ = 0;
-        
-        this.skinId = 1337;
-=======
     setNameForGuestLogin(value) { this.#name_ = value; }
->>>>>>> 23347e33
 
     disconnectForTesting(reason = 0) {
         dispatchEvent('playerdisconnect', {
@@ -188,19 +182,8 @@
 
     get state() { return this.#state_; }
 
-<<<<<<< HEAD
-    // Gets or sets the Id of the skin for the player.
-    get skinId() { return this.skinId_; }
-    set skinId(value) { this.skinId_ = value; }
-
-    // Gets or sets the interior the player is part of. Moving them to the wrong interior will mess up
-  // their visual state significantly, as all world objects may disappear.
-    get interiorId() { return this.interiorId_; }
-    set interiorId(value) { this.interiorId_ = value; }
-=======
     isMinimized() { return this.#isMinimized_; }
     setMinimizedForTesting(value) { this.#isMinimized_ = value; }
->>>>>>> 23347e33
 
     respawn() {
         let defaultPrevented = false;
