--- conflicted
+++ resolved
@@ -17,43 +17,6 @@
 perhaps you can split up your _feature_ in several smaller features, which will make it much easier
 to implement and test accordingly.
 
-<<<<<<< HEAD
-## List of features
-The following features have been implemented in JavaScript.
-
-  - **[Announce](announce/)**: Provides the ability to announce events to players, administrators
-    and IRC.
-  - **[Communication](communication/)**: Provides the lower-level player communication capabilities.
-  - **[DeathMatch](death_match/)**: Enables players to fight each other in FFA a death match.
-  - **[Economy](economy/)**: Provides primitives for managing LVP's economy.
-  - **[Friends](friends/)**: Gives players the ability to list who their friends are, as well as
-    the `/friends` command.
-  - **[Gang chat](gang_chat/)**: Provides a private-ish group chat for online gangs.
-  - **[Gangs](gangs/)**: Provides the persistent gangs feature, as well as the `/gang` command.
-  - **[Houses](houses/)**: Provide the ability for player-owned houses in the main world.
-  - **[Location](location/)**: Provides functionality related to a player's location.
-  - **[Minigames](minigames/)**: Provides common infrastructure for minigame features.
-  - **[Player favours](player_favours/)**: Various smaller features implemented specifically for
-    the benefit of certain players.
-  - **[Playground](playground/)**: Features created for the identity of Las Venturas Playground.
-  - **[PlayerCommands](player_commands/)**: Feature containing the JS player (/my) commands.
-  - **[PlayerSettings](player_settings/)**: This allows to add (persistent) settings for the player.
-  - **[Report](report/)**: Give the ability to players to report other players when they use illegal
-    stuff.
-  - **[Settings](settings/)**: Framework providing fast, categorized and persistent settings.
-  - **[Vehicles](vehicles/)**: Manages all vehicles around Las Venturas Playground.
-
-_There are several other features that have to be updated and documented before being listed here._
-
-## TODO
-The following features need to be cleaned up and properly documented:
-
-  - **[ActivityLog](activity_log/)**: Logs several in-game events in the database.
-  - **[Commands](commands/)**: Provides generic commands to the player that don't belong elsewhere.
-  - **[DeathFeed](death_feed/)**: Controls whether the _death feed_ should be visible to the player.
-  - **[Debug](debug/)**: Provides generic commands related to debugging the server.
-  - **[Races](races/)**: Gives players the ability to participate in races.
-=======
 ## Code Health standards
 Our Code Health standards are group by year, and are iterative: meeting the requirements for a given
 year means that requirements for all previous years must be met as well.
@@ -112,6 +75,7 @@
 [Leaderboard](leaderboard/)                      | ❓ 2020     | The `/leaderboard` command, and database routines to calculate it.
 [Location](location/)                            | ❓ 2020     | -
 [NuwaniCommands](nuwani_commands/)               | ❓ 2020     | The `/nuwani` command, enabling Management to control the bot system.
+[PlayerCommands](player_commands/)               | ✅ 2020    | Provides commands for the player also useable for admins. E.g. to buy weapons.
 [PlayerFavours](player_favours/)                 | ❓ 2020     | -
 [PlayerSettings](player_settings/)               | ❓ 2020     | -
 [Playground](playground/)                        | ❓ 2020     | -
@@ -133,5 +97,4 @@
 [Commands](commands/)        | ❓ 2020     | -
 [Debug](debug/)              | ❓ 2020     | -
 [Minigames](minigames/)      | ❓ 2020     | Deprecated minigame driver, superseded by the [Games](games/) feature.
-[Report](report/)            | ❓ 2020     | -
->>>>>>> 8657470f
+[Report](report/)            | ❓ 2020     | -