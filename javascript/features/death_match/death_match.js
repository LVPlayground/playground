// Copyright 2020 Las Venturas Playground. All rights reserved.
// Use of this source code is governed by the MIT license, a copy of which can
// be found in the LICENSE file.

import { Feature } from 'components/feature_manager/feature.js';
import { DeathMatchCommands } from "features/death_match/death_match_commands.js";
import { DeathMatchManger } from 'features/death_match/death_match_manager.js';

export default class DeathMatch extends Feature {
    constructor() {
        super();

        // Determines whether a player is allowed to teleport to the mini game right now.
        const announce = this.defineDependency('announce');
        const limits = this.defineDependency('limits');

<<<<<<< HEAD
        this.manager_ = new DeathMatchManger(abuse, announce);
        this.commands_ = new DeathMatchCommands(abuse, this.manager_);
=======
        this.manager_ = new DeathMatchManger(announce, limits);
        this.commands_ = new DeathMatchCommands(this.manager_);
>>>>>>> 2a87fe58
    }

    dispose() {
        this.commands_.dispose();
        this.commands_ = null;

        this.manager_.dispose();
        this.manager_ = null;
    }
}<|MERGE_RESOLUTION|>--- conflicted
+++ resolved
@@ -14,13 +14,8 @@
         const announce = this.defineDependency('announce');
         const limits = this.defineDependency('limits');
 
-<<<<<<< HEAD
-        this.manager_ = new DeathMatchManger(abuse, announce);
-        this.commands_ = new DeathMatchCommands(abuse, this.manager_);
-=======
         this.manager_ = new DeathMatchManger(announce, limits);
-        this.commands_ = new DeathMatchCommands(this.manager_);
->>>>>>> 2a87fe58
+        this.commands_ = new DeathMatchCommands(this.manager_, limits);
     }
 
     dispose() {
