--- conflicted
+++ resolved
@@ -62,16 +62,13 @@
         this.removeTextDrawForPlayer(player);
         this.playersInDeathMatch_.set(player.id, zone);
         this.playerStats_.set(player.id, player.stats.snapshot());
-<<<<<<< HEAD
         this.setPlayerTeam(player, zone);
-=======
 
         const targetLagCompensationMode = zoneInfo.lagShot ? 0 : 2;
 
         if (player.syncedData.lagCompensationMode !== targetLagCompensationMode)
             player.syncedData.lagCompensationMode = targetLagCompensationMode;
         
->>>>>>> da0a68d1
         this.spawnPlayer(player, zone);
 
         player.sendMessage(Message.DEATH_MATCH_INSTRUCTION_LEAVE);
