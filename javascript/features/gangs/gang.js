// Copyright 2016 Las Venturas Playground. All rights reserved.
// Use of this source code is governed by the MIT license, a copy of which can
// be found in the LICENSE file.

<<<<<<< HEAD
import PlayerSetting from 'entities/player_setting.js';
=======
// Updates the |player|'s gang color to the given |color|, if any.
function setPlayerGangColor(player, color) {
    if (!server.isTest())
        pawnInvoke('OnUpdatePlayerGangColor', 'ii', player.id, color ? color.toNumberRGBA() : 0);
}
>>>>>>> 4718e366

// Encapsulates the information associated with a gang. Changes to data stored in this class should
// only be made from the Gang Manager, since it may have to be propagated to multiple places.
class Gang {
    constructor(info) {
        this.id_ = info.id;
        this.tag_ = info.tag;
        this.name_ = info.name;
        this.goal_ = info.goal;
        this.color_ = info.color;
        this.skinId_ = info.skinId;

        this.chatEncryptionExpiry_ = info.chatEncryptionExpiry;

        this.members_ = new Map();
    }

    // Gets the persistent Id of this gang as stored in the database.
    get id() { return this.id_; }

    // Gets the tag used by members of this gang.
    get tag() { return this.tag_; }
    set tag(value) { this.tag_ = value; }

    // Gets the name of this gang, as can be used for presentation.
    get name() { return this.name_; }
    set name(value) { this.name_ = value; }

    // Gets or sets the goal of this gang, as can be used for presentation.
    get goal() { return this.goal_; }
    set goal(value) { this.goal_ = value; }

    // Gets the color of members of this gang.
    get color() { return this.color_; }
    
    // Gets the skin of members of this gang.
    get skinId() { return this.skinId_; }

    // Gets or sets the expiry time, in seconds since the UNIX epoch, at which the chat encryption
    // for this gang expires. Should only be updated by the GangManager.
    get chatEncryptionExpiry() { return this.chatEncryptionExpiry_; }
    set chatEncryptionExpiry(value) { this.chatEncryptionExpiry_ = value; }

    // Gets an iterable of the members in this gang. Must be used with `for of`.
    get members() { return this.members_.keys(); }

    // Gets the number of members that are currently in the gang.
    get memberCount() { return this.members_.size; }

    // Adds |player| with |role| to the gang. The |role| must be one of the ROLE_* constants defined
    // on the function object of this class, and the |useGangColor| indicates whether the player
    // should wear the color of the gang.
    addPlayer(player, role, useGangColor = true) {
        this.members_.set(player, { role, useGangColor });

        if (this.color_ && this.usesGangColor(player))
            setPlayerGangColor(player, this.color_);

        player.gangId = this.id_;
    }

    // Returns the role |player| has in the gang, or NULL when they are not part of the gang.
    getPlayerRole(player) {
        if (!this.members_.has(player))
            return null;

        return this.members_.get(player).role;
    }

    // Returns whether the |player| will wear the gang's color.
    usesGangColor(player) {
        if (!this.members_.has(player))
            return false;

        return this.members_.get(player).useGangColor;
    }

    // Sets whether the |player| will wear the gang's color.
    setUsesGangColor(player, useGangColor) {
        if (!this.members_.has(player))
            return;

        this.members_.get(player).useGangColor = useGangColor;
        if (!this.color_)
            return;

        setPlayerGangColor(player, useGangColor ? this.color_
                                                : null);
    }

    // Returns whether the |player| will use the gang's skin.
    usesGangSkin(player) {
        return player.settings
            .getValue(`${PlayerSetting.CATEGORY.GANG}/${PlayerSetting.GANG.USE_SKIN}`) === true;
    }

    // Sets whether the |player| will use the gang's skin.
    setUsesGangSkin(player, usesGangSkin) {
        if(typeof usesGangSkin !== 'boolean') {
            throw new Error('usesGangSkin has to be a boolean value.');
        }

        if(player === null || player === undefined || typeof player !== 'object') {
            throw new Error('Player is not defined.')
        }

        player.settings.setValue(`${PlayerSetting.CATEGORY.GANG}/${PlayerSetting.GANG.USE_SKIN}`, usesGangSkin);
    }

    // Returns whether |player| is part of this gang.
    hasPlayer(player) {
        return this.members_.has(player);
    }

    // Removes |player| from the list of members of this gang.
    removePlayer(player) {
        this.members_.delete(player);

        if (!player.isDisconnecting() && this.usesGangColor(player))
            setPlayerGangColor(player, null);

        player.gangId = null;
    }

    // Updates the color of this gang, as well of all in-game players, to |color|.
    updateColor(color) {
        this.color_ = color;

        for (const [ player, settings ] of this.members_.entries()) {
            if (player.isDisconnecting())
                continue;

            if (!this.usesGangColor(player))
                continue;

            setPlayerGangColor(player, color);
        }
    }

    // Updates the skin of this gang.
    updateSkinId(skinId) { 
        this.skinId_ = skinId;        
        for (const [ player, settings ] of this.members_.entries()) {
            if (player.isDisconnecting())
                continue;

            if (!this.usesGangSkin(player))
                continue;

            // Set the skin of all members. Will be done upon next spawn to avoid abuse.
            pawnInvoke('OnSetPlayerSkinId', 'iii', player.id, skinId, 1);
        }
    }
}

// The different roles players can have in gangs.
Gang.ROLE_LEADER = 0;
Gang.ROLE_MANAGER = 1;
Gang.ROLE_MEMBER = 2;

export default Gang;<|MERGE_RESOLUTION|>--- conflicted
+++ resolved
@@ -2,15 +2,13 @@
 // Use of this source code is governed by the MIT license, a copy of which can
 // be found in the LICENSE file.
 
-<<<<<<< HEAD
 import PlayerSetting from 'entities/player_setting.js';
-=======
+
 // Updates the |player|'s gang color to the given |color|, if any.
 function setPlayerGangColor(player, color) {
     if (!server.isTest())
         pawnInvoke('OnUpdatePlayerGangColor', 'ii', player.id, color ? color.toNumberRGBA() : 0);
 }
->>>>>>> 4718e366
 
 // Encapsulates the information associated with a gang. Changes to data stored in this class should
 // only be made from the Gang Manager, since it may have to be propagated to multiple places.
