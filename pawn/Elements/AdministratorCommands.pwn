--- conflicted
+++ resolved
@@ -980,47 +980,7 @@
     }
 
 ShowHelp:
-<<<<<<< HEAD
-    SendClientMessage(playerId, Color::Information, "Usage: /show [beg/caps/discord/donate/forum/interior/nick/reg/report/rules/ship/spam/swear/weaps]");
-
-    return 1;
-}
-
-lvp_showreport(playerId, params[]) {
-    if (Command->parameterCount(params) == 0) {
-        SendClientMessage(playerId, Color::Information, "Usage: /showreport [player]");
-        return 1;
-    }
-
-    new subjectId = Command->playerParameter(params, 0, playerId);
-    if (subjectId == Player::InvalidId)
-        return 1;
-
-    SendClientMessage(subjectId, Color::Red, "-------------------");
-    SendClientMessage(subjectId, Color::Warning, REPORT_MESSAGE);
-
-    // Inform the mutee.
-    format(g_message, sizeof(g_message), "You have been muted for two minutes by %s (Id:%d).",
-        Player(playerId)->nicknameString(), playerId);
-    SendClientMessage(subjectId, Color::Error, g_message);
-
-    SendClientMessage(subjectId, Color::Red, "-------------------");
-
-    // Apply the mute. Make it silent.
-    MuteManager->mutePlayer(subjectId, 2, true /* silent */);
-
-    // Inform other administrators.
-    format(g_message, sizeof(g_message), "%s (Id:%d) muted %s (Id:%d) for two minutes.",
-        Player(playerId)->nicknameString(), playerId, Player(subjectId)->nicknameString(), subjectId);
-    Admin(playerId, g_message);
-
-    // Inform the muter.
-    format(g_message, sizeof(g_message), "%s (Id:%d) has been warned and muted for two minutes.",
-        Player(subjectId)->nicknameString(), subjectId);
-    SendClientMessage(playerId, Color::Success, g_message);
-=======
-    SendClientMessage(playerId, Color::Information, "Usage: /show [beg/caps/donate/forum/interior/nick/reg/report/rules/ship/spam/spraytag/swear/ts/weaps]");
->>>>>>> 260cb749
+    SendClientMessage(playerId, Color::Information, "Usage: /show [beg/caps/discord/donate/forum/interior/nick/reg/report/rules/ship/spam/spraytag/swear/weaps]");
 
     return 1;
 }
